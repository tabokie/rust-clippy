// run-rustfix
// edition:2018
// aux-build:proc_macro_derive.rs

#![warn(clippy::use_self)]
#![allow(dead_code)]
#![allow(clippy::should_implement_trait, clippy::upper_case_acronyms, clippy::from_over_into)]

#[macro_use]
extern crate proc_macro_derive;

fn main() {}

mod use_self {
    struct Foo {}

    impl Foo {
        fn new() -> Self {
            Self {}
        }
        fn test() -> Self {
            Self::new()
        }
    }

    impl Default for Foo {
        fn default() -> Self {
            Self::new()
        }
    }
}

mod better {
    struct Foo {}

    impl Foo {
        fn new() -> Self {
            Self {}
        }
        fn test() -> Self {
            Self::new()
        }
    }

    impl Default for Foo {
        fn default() -> Self {
            Self::new()
        }
    }
}

mod lifetimes {
    struct Foo<'a> {
        foo_str: &'a str,
    }

    impl<'a> Foo<'a> {
        // Cannot use `Self` as return type, because the function is actually `fn foo<'b>(s: &'b str) ->
        // Foo<'b>`
        fn foo(s: &str) -> Foo {
            Foo { foo_str: s }
        }
        // cannot replace with `Self`, because that's `Foo<'a>`
        fn bar() -> Foo<'static> {
            Foo { foo_str: "foo" }
        }

        // FIXME: the lint does not handle lifetimed struct
        // `Self` should be applicable here
        fn clone(&self) -> Foo<'a> {
            Foo { foo_str: self.foo_str }
        }
    }
}

mod issue2894 {
    trait IntoBytes {
        fn to_bytes(&self) -> Vec<u8>;
    }

    // This should not be linted
    impl IntoBytes for u8 {
        fn to_bytes(&self) -> Vec<u8> {
            vec![*self]
        }
    }
}

mod existential {
    struct Foo;

    impl Foo {
        fn bad(foos: &[Self]) -> impl Iterator<Item = &Self> {
            foos.iter()
        }

        fn good(foos: &[Self]) -> impl Iterator<Item = &Self> {
            foos.iter()
        }
    }
}

mod tuple_structs {
    pub struct TS(i32);

    impl TS {
        pub fn ts() -> Self {
            Self(0)
        }
    }
}

mod macros {
    macro_rules! use_self_expand {
        () => {
            fn new() -> Foo {
                Foo {}
            }
        };
    }

    struct Foo {}

    impl Foo {
        use_self_expand!(); // Should not lint in local macros
    }

    #[derive(StructAUseSelf)] // Should not lint in derives
    struct A;
}

mod nesting {
    struct Foo {}
    impl Foo {
        fn foo() {
            #[allow(unused_imports)]
            use self::Foo; // Can't use Self here
            struct Bar {
                foo: Foo, // Foo != Self
            }

            impl Bar {
                fn bar() -> Self {
                    Self { foo: Foo {} }
                }
            }

            // Can't use Self here
            fn baz() -> Foo {
                Foo {}
            }
        }

        // Should lint here
        fn baz() -> Self {
            Self {}
        }
    }

    enum Enum {
        A,
        B(u64),
        C { field: bool },
    }
    impl Enum {
        fn method() {
            #[allow(unused_imports)]
            use self::Enum::*; // Issue 3425
            static STATIC: Enum = Enum::A; // Can't use Self as type
        }

        fn method2() {
            let _ = Self::B(42);
            let _ = Self::C { field: true };
            let _ = Self::A;
        }
    }
}

mod issue3410 {

    struct A;
    struct B;

    trait Trait<T> {
        fn a(v: T) -> Self;
    }

    impl Trait<Vec<A>> for Vec<B> {
        fn a(_: Vec<A>) -> Self {
            unimplemented!()
        }
    }

    impl<T> Trait<Vec<A>> for Vec<T>
    where
        T: Trait<B>,
    {
        fn a(v: Vec<A>) -> Self {
            <Vec<B>>::a(v).into_iter().map(Trait::a).collect()
        }
    }
}

#[allow(clippy::no_effect, path_statements)]
mod rustfix {
    mod nested {
        pub struct A {}
    }

    impl nested::A {
        const A: bool = true;

        fn fun_1() {}

        fn fun_2() {
            Self::fun_1();
            Self::A;

            Self {};
        }
    }
}

mod issue3567 {
    struct TestStruct {}
    impl TestStruct {
        fn from_something() -> Self {
            Self {}
        }
    }

    trait Test {
        fn test() -> TestStruct;
    }

    impl Test for TestStruct {
        fn test() -> TestStruct {
            Self::from_something()
        }
    }
}

mod paths_created_by_lowering {
    use std::ops::Range;

    struct S {}

    impl S {
        const A: usize = 0;
        const B: usize = 1;

        async fn g() -> Self {
            Self {}
        }

        fn f<'a>(&self, p: &'a [u8]) -> &'a [u8] {
            &p[Self::A..Self::B]
        }
    }

    trait T {
        fn f<'a>(&self, p: &'a [u8]) -> &'a [u8];
    }

    impl T for Range<u8> {
        fn f<'a>(&self, p: &'a [u8]) -> &'a [u8] {
            &p[0..1]
        }
    }
}

// reused from #1997
mod generics {
    struct Foo<T> {
        value: T,
    }

    impl<T> Foo<T> {
        // `Self` is applicable here
        fn foo(value: T) -> Self {
            Self { value }
        }

        // `Cannot` use `Self` as a return type as the generic types are different
        fn bar(value: i32) -> Foo<i32> {
            Foo { value }
        }
    }
}

mod issue4140 {
    pub struct Error<From, To> {
        _from: From,
        _too: To,
    }

    pub trait From<T> {
        type From;
        type To;

        fn from(value: T) -> Self;
    }

    pub trait TryFrom<T>
    where
        Self: Sized,
    {
        type From;
        type To;

        fn try_from(value: T) -> Result<Self, Error<Self::From, Self::To>>;
    }

    impl<F, T> TryFrom<F> for T
    where
        T: From<F>,
    {
        type From = Self;
        type To = Self;

        fn try_from(value: F) -> Result<Self, Error<Self::From, Self::To>> {
            Ok(From::from(value))
        }
    }

    impl From<bool> for i64 {
        type From = bool;
        type To = Self;

        fn from(value: bool) -> Self {
<<<<<<< HEAD
            if value {
                100
            } else {
                0
            }
=======
            if value { 100 } else { 0 }
>>>>>>> 8222d48c
        }
    }
}

mod issue2843 {
    trait Foo {
        type Bar;
    }

    impl Foo for usize {
        type Bar = u8;
    }

    impl<T: Foo> Foo for Option<T> {
        type Bar = Option<T::Bar>;
    }
}

mod issue3859 {
    pub struct Foo;
    pub struct Bar([usize; 3]);

    impl Foo {
        pub const BAR: usize = 3;

        pub fn foo() {
            const _X: usize = Foo::BAR;
            // const _Y: usize = Self::BAR;
        }
    }
}

mod issue4305 {
    trait Foo: 'static {}

    struct Bar;

    impl Foo for Bar {}

    impl<T: Foo> From<T> for Box<dyn Foo> {
        fn from(t: T) -> Self {
            Box::new(t)
        }
    }
}

mod lint_at_item_level {
    struct Foo {}

    #[allow(clippy::use_self)]
    impl Foo {
        fn new() -> Foo {
            Foo {}
        }
    }

    #[allow(clippy::use_self)]
    impl Default for Foo {
        fn default() -> Foo {
            Foo::new()
        }
    }
}

mod lint_at_impl_item_level {
    struct Foo {}

    impl Foo {
        #[allow(clippy::use_self)]
        fn new() -> Foo {
            Foo {}
        }
    }

    impl Default for Foo {
        #[allow(clippy::use_self)]
        fn default() -> Foo {
            Foo::new()
        }
    }
}

mod issue4734 {
    #[repr(C, packed)]
    pub struct X {
        pub x: u32,
    }

    impl From<X> for u32 {
        fn from(c: X) -> Self {
            unsafe { core::mem::transmute(c) }
        }
    }
}

mod nested_paths {
    use std::convert::Into;
    mod submod {
        pub struct B {}
        pub struct C {}

        impl Into<C> for B {
            fn into(self) -> C {
                C {}
            }
        }
    }

    struct A<T> {
        t: T,
    }

    impl<T> A<T> {
        fn new<V: Into<T>>(v: V) -> Self {
            Self { t: Into::into(v) }
        }
    }

    impl A<submod::C> {
        fn test() -> Self {
            Self::new::<submod::B>(submod::B {})
        }
    }
<<<<<<< HEAD
=======
}

mod issue6818 {
    #[derive(serde::Deserialize)]
    struct A {
        a: i32,
    }
>>>>>>> 8222d48c
}<|MERGE_RESOLUTION|>--- conflicted
+++ resolved
@@ -329,15 +329,7 @@
         type To = Self;
 
         fn from(value: bool) -> Self {
-<<<<<<< HEAD
-            if value {
-                100
-            } else {
-                0
-            }
-=======
             if value { 100 } else { 0 }
->>>>>>> 8222d48c
         }
     }
 }
@@ -461,8 +453,6 @@
             Self::new::<submod::B>(submod::B {})
         }
     }
-<<<<<<< HEAD
-=======
 }
 
 mod issue6818 {
@@ -470,5 +460,4 @@
     struct A {
         a: i32,
     }
->>>>>>> 8222d48c
 }